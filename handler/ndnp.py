''' Classes for interpreting and loading metadata and files stored
    according to the NDNP specification. '''

from classes import pcdm
import csv
import logging
import lxml.etree as ET
import os
import rdflib
from rdflib import Namespace, URIRef
import requests
import sys

#============================================================================
# NAMESPACE BINDINGS
#============================================================================

namespace_manager = rdflib.namespace.NamespaceManager(rdflib.Graph())

bibo = Namespace('http://purl.org/ontology/bibo/')
namespace_manager.bind('bibo', bibo, override=False)

carriers = Namespace('http://id.loc.gov/vocabulary/carriers/')
namespace_manager.bind('carriers', carriers, override=False)

dc = Namespace('http://purl.org/dc/elements/1.1/')
namespace_manager.bind('dc', dc, override=False)

dcmitype = Namespace('http://purl.org/dc/dcmitype/')
namespace_manager.bind('dcmitype', dcmitype, override=False)

dcterms = Namespace('http://purl.org/dc/terms/')
namespace_manager.bind('dcterms', dcterms, override=False)

ebucore = Namespace('http://www.ebu.ch/metadata/ontologies/ebucore/ebucore#')
namespace_manager.bind('ebucore', ebucore, override=False)

foaf = Namespace('http://xmlns.com/foaf/0.1/')
namespace_manager.bind('foaf', foaf, override=False)

iana = Namespace('http://www.iana.org/assignments/relation/')
namespace_manager.bind('iana', iana, override=False)

ndnp = Namespace('http://chroniclingamerica.loc.gov/terms/')
namespace_manager.bind('ndnp', ndnp, override=False)

ore = Namespace('http://www.openarchives.org/ore/terms/')
namespace_manager.bind('ore', ore, override=False)

pcdm_ns = Namespace('http://pcdm.org/models#')
namespace_manager.bind('pcdm', pcdm_ns, override=False)

pcdm_use = Namespace('http://pcdm.org/use#')
namespace_manager.bind('pcdmuse', pcdm_use, override=False)

rdf = Namespace('http://www.w3.org/1999/02/22-rdf-syntax-ns#')
namespace_manager.bind('rdf', rdf, override=False)

#============================================================================
# METADATA MAPPING
#============================================================================

XPATHMAP = {
    'batch': {
        'issues':   "./{http://www.loc.gov/ndnp}issue",
        'reels':    "./{http://www.loc.gov/ndnp}reel"
        },

    'reel': {
        'number':   "./{http://www.loc.gov/ndnp}reel"
        },

    'issue': {
        'volume':   (".//{http://www.loc.gov/mods/v3}detail[@type='volume']/"
                    "{http://www.loc.gov/mods/v3}number"
                    ),
        'issue':    (".//{http://www.loc.gov/mods/v3}detail[@type='issue']/"
                    "{http://www.loc.gov/mods/v3}number"
                    ),
        'edition':  (".//{http://www.loc.gov/mods/v3}detail[@type='edition']/"
                    "{http://www.loc.gov/mods/v3}number"
                    ),
        'date':     (".//{http://www.loc.gov/mods/v3}dateIssued"
                    ),
        'lccn':     (".//{http://www.loc.gov/mods/v3}"
                    "identifier[@type='lccn']"
                    ),
        'pages':    (".//{http://www.loc.gov/METS/}dmdSec"
                    ),
        'files':    (".//{http://www.loc.gov/METS/}fileGrp"
                    ),
        'article':  (".//{http://www.loc.gov/mods/v3}title"
                    ),
        'premis':   (".//{http://www.loc.gov/METS/}amdSec"
                    )
        },

    'page': {
        'number':   (".//{http://www.loc.gov/mods/v3}start"
                    ),
        'reel':     (".//{http://www.loc.gov/mods/v3}"
                    "identifier[@type='reel number']"
                    ),
        'location': (".//{http://www.loc.gov/mods/v3}physicalLocation"
                    ),
        'frame':    (".//{http://www.loc.gov/mods/v3}"
                    "identifier[@type='reel sequence number']"
                    ),
        'files':    (".//{http://www.loc.gov/METS/}file"
                    ),
        },

    'file': {
        'number':   (".//{http://www.loc.gov/mods/v3}start"
                    ),
        'filepath': (".//{http://www.loc.gov/METS/}FLocat"
                    ),
        'width':    (".//{http://www.loc.gov/METS/}techMD[@ID='mixmasterFile1']"
                     "//{http://www.loc.gov/mix/}ImageWidth"
                     ),
        'length':   (".//{http://www.loc.gov/METS/}techMD[@ID='mixmasterFile1']"
                     "//{http://www.loc.gov/mix/}ImageLength"
                     )
        }
    }

#============================================================================
# DATA LOADING FUNCTION
#============================================================================

def load(batch_config):
    return Batch(batch_config)

#============================================================================
# NDNP BATCH CLASS
#============================================================================

class Batch():

    '''iterator class representing the set of resources to be loaded'''

<<<<<<< HEAD
    def __init__(self, config):
        self.logger = logging.getLogger(
            __name__ + '.' + self.__class__.__name__
=======
    def __init__(self, args):
        self.logger = logging.getLogger(
            __name__ + '.' + self.__class__.__name__
            )
        tree = ET.parse(args.path)
        root = tree.getroot()
        m = XPATHMAP

        dback = Collection()
        dback.title = "The Diamondback Newspaper Collection"
        dback.graph.add(
            (dback.uri, dcterms.title, rdflib.Literal(dback.title))
>>>>>>> a99ebae6
            )
        self.batchfile = config.get('LOCAL_PATH')
        self.collection = Collection()
        self.collection.uri = rdflib.URIRef(config.get('COLLECTION'))
        
        # check that the supplied collection exists and get title
        response = requests.head(self.collection.uri)
        if response.status_code == 200:
            self.collection.title = '[unspecified]'
            coll_graph = rdflib.graph.Graph().parse(self.collection.uri)
            for (subj, pred, obj) in coll_graph:
                if str(pred) == "http://purl.org/dc/elements/1.1/title":
                    self.collection.title = obj
        else:
            self.logger.error(
                "Supplied collection URI ({0}) could not be reached.".format(
                    self.collection.uri)
                )
            sys.exit(1)            

        self.fieldnames = ['aggregation', 'sequence', 'uri']
        
        tree = ET.parse(self.batchfile)
        root = tree.getroot()
        m = XPATHMAP

        # read over the index XML file assembling a list of paths to the issues
        self.basepath = os.path.dirname(self.batchfile)
        self.issues = []
        for i in root.findall(m['batch']['issues']):
            sanitized_path = i.text[:-6] + i.text[-4:]
            self.issues.append(
                (os.path.join(self.basepath, i.text),
                 os.path.join(
                    self.basepath, "Article-Level", sanitized_path)
                    )
                )

        # set up a CSV file for each reel, skipping existing CSVs
        self.reels = set(
            [r.get('reelNumber') for r in root.findall(m['batch']['reels'])]
            )
        self.logger.info('Batch contains {0} reels'.format(len(self.reels)))
        path_to_reels = 'logs/reels'
        if not os.path.isdir(path_to_reels):
            os.makedirs(path_to_reels)
        for n, reel in enumerate(self.reels):
            reel_csv = '{0}/{1}.csv'.format(path_to_reels, reel)
            if not os.path.isfile(reel_csv):
                self.logger.info(
                    "{0}. Creating reel aggregation CSV in '{1}'".format(
                        n+1, reel_csv)
                    )
                with open(reel_csv, 'w') as f:
                    writer = csv.DictWriter(f, fieldnames=self.fieldnames)
                    writer.writeheader()
            else:
                self.logger.info(
                    "{0}. Reel aggregation file '{1}' exists; skipping".format(
                        n+1, reel_csv)
                    )

        self.length = len(self.issues)
        self.num = 0
        self.logger.info("Batch contains {0} items.".format(self.length))

    def __iter__(self):
        return self

    def __next__(self):
        if self.num < self.length:
            issue = Issue(self.issues[self.num])
            issue.collections.append(self.collection)
            self.num += 1
            return issue
        else:
            self.logger.info('Processing complete!')
            raise StopIteration()

#============================================================================
# NDNP ISSUE OBJECT
#============================================================================

class Issue(pcdm.Item):

    ''' class representing all components of a newspaper issue '''

    def __init__(self, paths):
        (issue_path, article_path) = paths
        pcdm.Item.__init__(self)
        tree = ET.parse(issue_path)
        root = tree.getroot()
        m = XPATHMAP['issue']

        # gather metadata
        self.dir            = os.path.dirname(issue_path)
        self.path           = issue_path
        self.title          = root.xpath('./@LABEL')[0]
        self.volume         = root.find(m['volume']).text
        self.issue          = root.find(m['issue']).text
        self.edition        = root.find(m['edition']).text
        self.date           = root.find(m['date']).text
        self.sequence_attr  = ('Page', 'number')

        # store metadata as an RDF graph
        self.graph.namespace_manager = namespace_manager
        self.graph.add(
            (self.uri, dcterms.title, rdflib.Literal(self.title))
            )
        self.graph.add(
            (self.uri, bibo.volume, rdflib.Literal(self.volume))
            )
        self.graph.add(
            (self.uri, bibo.issue, rdflib.Literal(self.issue))
            )
        self.graph.add(
            (self.uri, bibo.edition, rdflib.Literal(self.edition))
            )
        self.graph.add(
            (self.uri, dc.date, rdflib.Literal(self.date))
            )
        self.graph.add(
            (self.uri, rdf.type, bibo.Issue)
            )

        # gather all the page and file xml snippets
        filexml_snippets = [f for f in root.findall(m['files'])]
        pagexml_snippets = [p for p in root.findall(m['pages']) if \
            p.get('ID').startswith('pageModsBib')
            ]

        # iterate over each page section matching it to its files
        premisxml = root.find(m['premis'])
        for n, pagexml in enumerate(pagexml_snippets):
            id = pagexml.get('ID').strip('pageModsBib')
            filexml = next(
                f for f in filexml_snippets if f.get('ID').endswith(id)
                )

            # create a page object for each page and append to list of pages
            page = Page(pagexml, filexml, premisxml, self)
            self.components.append(page)

        # iterate over the article XML and create objects for issue's articles
        article_tree = ET.parse(article_path)
        article_root = article_tree.getroot()
        for article_title in article_root.findall(m['article']):
            self.related.append(Article(article_title.text, self))

#============================================================================
# NDNP REEL OBJECT
#============================================================================

class Reel(pcdm.Item):

    ''' class representing an NDNP reel '''

    def __init__(self, csvfile):
        pcdm.Item.__init__(self)
        self.id = csvfile
        self.title = 'Reel Number {0}'.format(self.id)
        self.sequence_attr = ('Frame', 'frame')
        self.path = path
        self.components = pages

        self.graph.add(
            (self.uri, dcterms.title, rdflib.Literal(self.title))
            )
        self.graph.add(
            (self.uri, dc.identifier, rdflib.Literal(self.id))
            )
        self.graph.add(
            (self.uri, rdf.type, carriers.hd)
            )

#============================================================================
# NDNP PAGE OBJECT
#============================================================================

class Page(pcdm.Component):

    ''' class representing a newspaper page '''

    def __init__(self, pagexml, filegroup, premisxml, issue):
        pcdm.Component.__init__(self)
        m = XPATHMAP['page']

        # gather metadata
        self.number   = pagexml.find(m['number']).text
        self.path     = issue.path + self.number
        self.reel     = pagexml.find(m['reel']).text
        self.frame    = pagexml.find(m['frame']).text
        self.title    = "{0}, page {1}".format(issue.title, self.number)
        self.reelpath = 'logs/reels/{0}.csv'.format(self.reel)

        # generate a file object for each file in the XML snippet
        for f in filegroup.findall(m['files']):
            self.files.append(File(f, issue.dir, premisxml))

        # store metadata in object graph
        self.graph.namespace_manager = namespace_manager
        self.graph.add( (self.uri, dcterms.title, rdflib.Literal(self.title)) )
        self.graph.add( (self.uri, ndnp.number, rdflib.Literal(self.number)) )
        self.graph.add( (self.uri, ndnp.sequence, rdflib.Literal(self.frame)) )
        self.graph.add( (self.uri, rdf.type, ndnp.Page) )

    # populate non-atomic aggregation object via overloaded superclass method
    def create_object(self, repository):
        if super(Page, self).create_object(repository):
            with open(self.reelpath, 'r') as f:
                fieldnames = f.readline().strip('\n').split(',')
            with open(self.reelpath, 'a') as f:
                writer = csv.DictWriter(f, fieldnames=fieldnames)
                row = {'aggregation':  self.reel,
                       'sequence':     self.frame,
                       'uri':          self.uri
                        }
                writer.writerow(row)

#============================================================================
# NDNP FILE OBJECT
#============================================================================

class File(pcdm.File):

    ''' class representing an individual file '''

    def __init__(self, filexml, dir, premisxml):
        m = XPATHMAP['file']
        elem = filexml.find(m['filepath'])
        pcdm.File.__init__(self, os.path.join(dir, os.path.basename(
                            elem.get('{http://www.w3.org/1999/xlink}href')
                            )))
        self.basename = os.path.basename(self.localpath)
        self.use  = filexml.get('USE')
        self.title = "{0} ({1})".format(self.basename, self.use)

        # store metadata in object graph
        self.graph.namespace_manager = namespace_manager
        self.graph.add( (self.uri, dcterms.title, rdflib.Literal(self.title)) )
        self.graph.add( (self.uri, dcterms.type, dcmitype.Text) )

        if self.basename.endswith('.tif'):
            self.width = premisxml.find(m['width']).text
            self.height = premisxml.find(m['length']).text
            self.graph.add(
                (self.uri, ebucore.width, rdflib.Literal(self.width))
                )
            self.graph.add(
                (self.uri, ebucore.height, rdflib.Literal(self.height))
                )
            self.graph.add(
                (self.uri, rdf.type, pcdm_use.PreservationMasterFile)
                )
        elif self.basename.endswith('.jp2'):
            self.graph.add(
                (self.uri, rdf.type, pcdm_use.IntermediateFile)
                )
        elif self.basename.endswith('.pdf'):
            self.graph.add(
                (self.uri, rdf.type, pcdm_use.ServiceFile)
                )
        elif self.basename.endswith('.xml'):
            self.graph.add(
                (self.uri, rdf.type, pcdm_use.ExtractedText)
                )

#============================================================================
# NDNP COLLECTION OBJECT
#============================================================================

class Collection(pcdm.Collection):

    ''' class representing a collection of newspaper resources '''

    def __init__(self):
        pcdm.Collection.__init__(self)

#============================================================================
# NDNP ARTICLE OBJECT
#============================================================================

class Article(pcdm.Item):

    ''' class representing an article in a newspaper issue '''

    def __init__(self, title, issue):
        pcdm.Item.__init__(self)

        # gather metadata
        self.title = title

        # store metadata in object graph
        self.graph.namespace_manager = namespace_manager
        self.graph.add( (self.uri, dcterms.title, rdflib.Literal(self.title)) )
        self.graph.add( (self.uri, rdf.type, bibo.Article) )<|MERGE_RESOLUTION|>--- conflicted
+++ resolved
@@ -139,24 +139,10 @@
 
     '''iterator class representing the set of resources to be loaded'''
 
-<<<<<<< HEAD
     def __init__(self, config):
         self.logger = logging.getLogger(
             __name__ + '.' + self.__class__.__name__
-=======
-    def __init__(self, args):
-        self.logger = logging.getLogger(
-            __name__ + '.' + self.__class__.__name__
-            )
-        tree = ET.parse(args.path)
-        root = tree.getroot()
-        m = XPATHMAP
-
-        dback = Collection()
-        dback.title = "The Diamondback Newspaper Collection"
-        dback.graph.add(
-            (dback.uri, dcterms.title, rdflib.Literal(dback.title))
->>>>>>> a99ebae6
+
             )
         self.batchfile = config.get('LOCAL_PATH')
         self.collection = Collection()
